@charset 'UTF-8';

.custom-textarea {
    background: transparent;
    border: 1px solid #cccccc;
    height: 100%;
    line-height: 20px;
    min-height: 36px;
    overflow-x: hidden;
    resize: none;
    white-space: pre-wrap;
    word-wrap: break-word;

    &:focus {
        border-color: #cccccc;
        box-shadow: none;
    }
}

.bad-connection {
    background: #ffffac !important;
    color: #d04444 !important;
}

.textarea-wrapper {
    min-height: 36px;
    position: relative;

    .textbox-preview-area {
        box-shadow: none;
        left: 0;
        position: absolute;
        top: 0;
        white-space: normal;
        z-index: 2;
    }

    .help__text {
        bottom: -23px;
        cursor: pointer;
        font-size: 13px;
        position: absolute;
        right: 0;
        text-align: right;
        z-index: 3;
    }

    .textbox-preview-link {
        margin-right: 8px;
    }
}

.help__format-text {
    @include opacity(0);
    @include single-transition(all, .5s, ease, .5s);
    display: inline-block;
    font-size: .85em;
    margin-right: 10px;
    vertical-align: bottom;
    white-space: nowrap;

    b,
    i,
    span {
        margin: 0 2px;
        position: relative;
        top: -1px;
    }

    b {
        @include opacity(.9);
    }

    code {
        background: transparent;
        padding: 0;
    }

    .textbox-preview-link {
        cursor: pointer;
        font-size: 13px;
        margin-left: 15px;
    }
}

.date-separator,
.new-separator {
    height: 2em;
    margin: 0;
    position: relative;
    text-align: center;
    z-index: 0;

    &:before,
    &:after {
        content: '';
        display: none;
        height: 1em;
        left: 0;
        position: absolute;
        width: 100%;
    }

    &:before {
        bottom: 0;
    }

    &:after {
        top: 0;
    }

    &.hovered--after {
        &:before {
            background: #f5f5f5;
            display: block;
        }
    }

    &.hovered--before {
        &:after {
            background: #f5f5f5;
            display: block;
        }
    }

    .separator__hr {
        border-color: #cccccc;
        margin: 0;
        position: relative;
        top: 1em;
        z-index: 5;
    }

    .separator__text {
        @include border-radius(50px);
        background: #ffffff;
        color: #555555;
        display: inline-block;
        font-size: 13px;
        font-weight: 700;
        line-height: 2em;
        padding: 0 1em;
        position: relative;
        z-index: 5;
    }
}

.new-separator {
    .separator__hr {
        border-color: #ffaf53;
    }

    .separator__text {
        color: #ff8800;
        font-weight: normal;
    }
}

.file-overlay {
    color: $white;
    font-size: em(20px);
    font-weight: 600;
    height: 100%;
    left: 0;
    pointer-events: none;
    position: absolute;
    text-align: center;
    top: 0;
    width: 100%;
    z-index: 6;

    .overlay__indent {
        @include clearfix;
        @include alpha-property(background-color, $black, .6);
        height: 100%;
        position: relative;
    }

    &.center-file-overlay {
    }

    &.right-file-overlay {
        font-size: em(18px);

        .overlay__circle {
            height: 300px;
            margin: -150px 0 0 -150px;
            width: 300px;
        }

        .overlay__files {
            margin: 60px auto 15px;
            width: 150px;
        }
    }

    .overlay__circle {
        @include border-radius(500px);
        @include alpha-property(background, $black, .7);
        height: 370px;
        left: 50%;
        margin: -185px 0 0 -185px;
        pointer-events: none;
        position: absolute;
        top: 50%;
        width: 370px;
    }

    .overlay__files {
        display: block;
        margin: 75px auto 20px;
    }

    .overlay__logo {
        @include opacity(.3);
        bottom: 30px;
        left: 50%;
        margin-left: -50px;
        position: absolute;
    }

    .fa {
        display: inline-block;
        font-size: 1.1em;
        margin-right: 8px;
    }
}

#post-list {
    @include flex(1 1 auto);
    height: 100%;
    overflow-y: hidden;
    position: relative;

    .inactive {
        display: none;
    }

    .post-list-holder-by-time {
        -webkit-overflow-scrolling: touch;
        background: #ffffff;
        height: 100%;
        overflow-y: scroll;
        padding: 1em 0 0;
        position: absolute;
        width: 100%;

        &.active {
            display: inline;
        }
    }

    .more-messages-text {
        border: none;
        display: block;
        font-size: 13px;
        margin: 5px 0 10px;
        outline: none;
        text-align: center;
    }

    .new-messages__button {
        @include opacity(0);
        bottom: 0;
        font-size: 13.5px;
        left: 0;
        margin: 0 auto;
        position: absolute;
        right: 0;
        text-align: center;
        visibility: hidden;
        z-index: 1;

        .fa {
            font-size: 1.2em;
            font-weight: bold;
            margin-right: .5rem;
            position: relative;
            top: 1px;
        }

        div {
            @include border-radius(50px);
            cursor: pointer;
            display: inline-block;
            padding: 5px 10px;
        }

        &.visible {
            @include opacity(1);
            visibility: visible;
        }

        &.disabled {
            display: none;
        }
    }
}

.post-list__timestamp {
    @include opacity(0);
    @include single-transition(all, .6s, ease);
    @include translateY(-45px);
    display: none;
    left: 0;
    position: absolute;
    text-align: center;
    top: 8px;
    width: 100%;
    z-index: 50;

    &.scrolling {
        @include translateY(0);
        @include opacity(.9);
    }

    &.rhs {
        top: 98px;
    }

    > div {
        @include border-radius(3px);
        @include font-smoothing(initial);
        background: $primary-color;
        border: 1px solid;
        color: $white;
        display: inline-block;
        font-size: 12px;
        line-height: 25px;
        padding: 0 8px;
        text-align: center;
    }
}

.post-list__arrows {
    @include opacity(0);
    @include single-transition(all, .6s);
    background-repeat: no-repeat;
    bottom: 0;
    display: none;
    fill: #444444;
    height: 40px;
    left: 9px;
    position: absolute;
    text-align: center;
    width: 40px;
    z-index: 50;

    svg {
        color: inherit;
        height: 28px;
        width: 28px;
    }

    &.scrolling {
        @include opacity(1);
        display: block;
    }
}

.post-create__container {
<<<<<<< HEAD
    label {
        font-weight: normal;
=======
    .custom-textarea {
        overflow: hidden;
>>>>>>> 8568afe5
    }

    form {
        margin: 0 auto;
        padding: .5em 15px 0;
        width: 100%;
    }

    .center {
        max-width: 1028px;
    }

    .post-create {
        &.scroll {
            .btn-file {
                right: 10px;
            }

            .custom-textarea {
                -ms-overflow-style: auto;
                overflow: auto;
                padding-right: 43px;
            }
        }
    }

    .post-create-body {
        padding: 0 0 2px;
        position: relative;

        .post-body__cell {
            position: relative;
            vertical-align: top;
        }

        .send-button {
            @include single-transition(all, .15s);
            cursor: pointer;
            display: none;
            font-size: 18px;
            height: 37px;
            line-height: 37px;
            padding-right: 4px;
            text-align: center;
            vertical-align: bottom;
            width: 45px;

            &:active {
                @include opacity(.75);
            }

            &.disabled {
                color: grey;
            }
        }

        .custom-textarea {
            bottom: 0;
            max-height: 162px !important;
            padding-right: 35px;
            padding-top: 8px;
        }

        .textarea-div {
            line-height: 1.5;
            max-height: 163px !important;
            overflow: auto;
            padding-right: 30px;
            padding-top: 8px;
        }

        .btn-file {
            @include opacity(.5);
            @include single-transition(all, .15s);
            font-size: 16px;
            padding: 7px 9px 6px;
            position: absolute;
            right: 0;
            top: 1px;
            z-index: 5;

            svg {
                height: 18px;
                width: 18px;
            }

            &:hover,
            &:active {
                @include opacity(.9);
                box-shadow: none;
            }

            &.btn-file__disabled {
                @include opacity(.1);

                &:hover,
                &:active {
                    @include opacity(.1);
                }
            }
        }

        textarea {
            box-shadow: none;
        }
    }

    .post-create-footer {
        @include clearfix;
        font-size: 13px;
        padding: 3px 0 0;
        position: relative;

        .post-error {
            @include opacity(.55);
            display: inline-block;
            font-size: .85em;
            font-weight: normal;
            margin-bottom: 0;
            position: absolute;
            top: 4px;
        }
    }

    .msg-typing {
        @include opacity(.7);
        display: block;
        font-size: .95em;
        height: 20px;
        margin-bottom: 5px;
        overflow: hidden;
        text-overflow: ellipsis;
        white-space: nowrap;
    }
}

.post-list__table {
    display: table;
    height: 100%;
    min-height: 350px;
    table-layout: fixed;
    width: 100%;

    .post-list__content {
        display: table-cell;
        vertical-align: bottom;

        .dropdown-menu {
            &.bottom {
                bottom: 19px;
                top: auto;
            }
        }
    }
}

.post {
    @include legacy-pie-clearfix;
    max-width: 100%;
    padding: 8px .5em 0 1em;
    position: relative;
    word-wrap: break-word;

    &.post--system {
        .post__header {
            .col__reply {
                min-width: 0;
            }

            .dropdown {
                margin-right: 0;
            }
        }
    }

    &:hover {
        .dropdown,
        .comment-icon__container,
        .flag-icon__container,
        .post__reply,
        .post__remove {
            visibility: visible;
        }

        .permalink-icon {
            visibility: visible;
        }
    }

    &.post--hovered {
        .dropdown,
        .comment-icon__container,
        .post__reply,
        .post__remove,
        .permalink-icon {
            visibility: visible;
        }

        .post__body {
            background: transparent !important;
        }
    }

    &.post--highlight {
        background-color: beige;
    }

    &.post--hide-controls {
        .post__header {
            .col__reply {
                display: none;
            }
        }
    }

    &.post--compact {
        &.post--thread {
            .post__header {
                padding-top: 3px;
            }
        }

        &.post--system {
            .status {
                visibility: hidden;
            }
        }

        .post__img {
            padding-top: 0;
        }

        .status-wrapper {
            cursor: auto;
            height: 14px;
            pointer-events: none;

            .status {
                bottom: auto;
                height: 13px;
                left: -2px;
                position: relative;
                right: auto;
                top: auto;
                width: 13px;
            }

            svg {
                top: 1px;
            }

            &:after {
                bottom: 0;
            }
        }

        blockquote {
            font-size: 1em;
            margin-left: 0;
            margin-top: 1.3em;
            padding: 3px 0 0 25px;
            vertical-align: top;

            &:before {
                font-size: 15px;
                left: 4px;
                top: 2px;
            }
        }

        .search-item-snippet {
            blockquote {
                margin-top: 0;
            }
        }

        .markdown__heading {
            clear: both;
            margin: 7px 0;
        }

        .post__header {
            height: 22px;
        }

        .post__body {
            background: transparent !important;
            line-height: 1.6;
            margin-top: -1px;
            padding: 3px 0;

            .img-div {
                max-height: 150px;
                max-width: 150px;
            }

            p {
                line-height: inherit;
            }

            p + p {
                margin-bottom: 1em;
                margin-top: 1em;
            }

            ol,
            ul {
                clear: both;
                padding-left: 20px;
            }
        }

        .post-image__column {
            @include border-radius(2px);
            font-size: .9em;
            height: 26px;
            line-height: 25px;
            padding: 0 7px;
            width: auto;

            .post-image__thumbnail {
                display: none;
            }

            .post-image__details {
                background: transparent;
                border: none;
                padding: 0;
                width: 100%;

                svg {
                    display: inline-block;
                    height: 13px;
                    margin: 5px 4px 0 0;
                    opacity: .5;
                    position: relative;
                    vertical-align: top;
                    width: 13px;
                }

                > div {
                    display: none;
                }
            }

            .post-image__name {
                @include clearfix;
                display: block;
                margin: 0;
                padding-right: 10px;
                text-overflow: ellipsis;
                white-space: nowrap;

                i {
                    font-size: .9em;
                    margin-right: 5px;
                    opacity: .5;
                }
            }

            a {
                &:hover {
                    text-decoration: none;
                }
            }
        }

        .post__img {
            padding-top: 3px;
            width: 16px;

            img {
                display: none;
            }
        }
    }

    .post__img:hover {
        cursor: pointer;
    }

    .post--fail {
        position: relative;
    }

    .post--edited {
        // If the last paragraph of an edited post is a paragraph, make it inline-block so that the (edited) indicator can be on the same line as it
        .post-message__text > p:last-child {
            display: inline-block;
        }

        .post-edited-indicator {
            @include opacity(.6);
            font-size: .87em;
        }
    }

    p {
        font-size: 13.5px;
        line-height: 1.6em;
        margin: 0;
        white-space: pre-wrap;
        word-break: break-word;
    }

    .post__header--info {
        padding: 0;
    }

    &.post--root {
        .comment-icon__container {
            visibility: visible;
        }
    }

    &.post--comment {
        .post__body {
            border-left: 4px solid $gray;
            padding-left: 7px;

            &.mention-comment {
                border-left: 4px solid $yellow;
                border-color: $yellow;
            }
        }
    }

    &.same--root {
        &.same--user {
            padding: 0 .5em 0 1em;

            &:hover,
            &.post--hovered {
                .post__time {
                    @include opacity(.5);
                }
            }

            .flag-icon__container {
                left: 36px;
                margin-left: 7px;
                position: absolute;
                top: 8px;
            }

            .post__img {
                .status-wrapper {
                    display: none;
                }

                img {
                    display: none;
                }
            }

            .post__header {
                height: 0;
                margin: 0;

                .col__name {
                    display: none;
                }

                .col__reply {
                    top: -1px;
                }
            }
        }

        &.post--comment {
            .post__link {
                display: none;
            }

            &.same--user {
                .post__img {
                    img {
                        display: none;
                    }
                }
            }
        }
    }

    &.other--root {
        .comment-icon__container {
            &.icon--show {
                visibility: visible;
            }
        }

        &.post--comment {

            .popover {
                margin-top: 84px;

                > .arrow {
                    top: 21px !important;
                }
            }

            .post__header {
                .col__reply {
                    top: -4px;
                }
            }
        }
    }

    .post__content {
        display: table;
        margin: 0 auto;
        padding: 0 5px;
        position: relative;
        table-layout: fixed;
        width: 100%;

        > div {
            display: table-cell;
            vertical-align: top;
        }
    }

    .center {
        max-width: 1000px;
    }

    .post__header {
        list-style: none;
        margin-bottom: 2px;
        padding: 0;

        li {
            display: inline-block;
            vertical-align: top;
        }

        .col__name {
            font-weight: 600;
            margin-right: 7px;

            .user-popover {
                @include clearfix;
                max-width: 200px;
                text-overflow: ellipsis;
                vertical-align: top;
                white-space: nowrap;
            }

            .colon {
                display: none;
                font-weight: 900;
                margin-left: 2px;
            }
        }

        .col__reply {
            border: 1px solid transparent;
            border-radius: 2px;
            min-width: 70px;
            padding: 2px 5px;
            position: absolute;
            right: 0;
            top: -4px;
            white-space: nowrap;
        }

        .col__remove {
            position: absolute;
            right: 10px;
        }

        .permalink-popover {
            min-width: 0;

            .popover-content {
                padding: 5px;
            }

            .form-control,
            .btn {
                font-size: 13px;
                height: 30px;
                line-height: 30px;
                padding: 0 8px;
            }
        }
    }

    .post__img {
        padding-right: 10px;
        text-align: right;
        width: 53px;

        .icon {
            svg {
                height: 32px;
                width: 32px;
            }
        }

        path {
            fill: inherit;
        }

        img {
            @include border-radius(50px);
            height: 32px;
            vertical-align: inherit;
            width: 32px;
            max-width:none;
        }
    }

    .post__embed-container {
        @include single-transition(max-height, .5, ease);
        display: block;
        max-height: 1000px;
        overflow: hidden;

        &[hidden] {
            max-height: 0;
        }
    }

    .dropdown {
        display: inline-block;
        margin-right: 5px;
        top: -1px;
        visibility: hidden;

        .dropdown-menu {
            left: auto;
            min-width: 130px;
            padding: 2px 0;
            right: 0;
            top: 20px;

            li {
                display: block;
            }

            a {
                padding: 5px 15px;
            }
        }
    }

    .post__dropdown {
        &:after {
            content: '[...]';
            position: relative;
            top: -1px;
        }
    }

    .post__remove {
        @include opacity(.5);
        color: inherit;
        display: inline-block;
        float: right;
        font-family: 'Open Sans', sans-serif;
        font-size: 20px;
        font-weight: 600;
        height: 20px;
        line-height: 20px;
        position: relative;
        right: -10px;
        text-decoration: none;
        vertical-align: top;
        visibility: hidden;
        width: 20px;

        &:hover {
            @include opacity(.8);
        }
    }

    .post__body {
        @include legacy-pie-clearfix;
        padding: .2em .5em;
        width: 100%;
        word-wrap: break-word;

        div {
            margin-bottom: .4em;
        }

        p + p {
            margin: 1.2em 0 0;
        }

        img {
            max-height: 400px;
        }

        ul,
        ol {
            font-size: 13.5px;
            margin-bottom: .4em;
            padding-left: 20px;

            p {
                margin-bottom: 0;
            }

            li {
                ul,
                ol {
                    font-size: 1em;
                    margin: 0;
                    padding: 0 0 0 20px;
                }
            }

            li.list-item--task-list ul,
            li.list-item--task-list ol {
                margin-left: 20px;
            }

            li.list-item--task-list ul {
                padding-left: 0;
            }

            li:not(.list-item--task-list) li.list-item--task-list,
            li:not(.list-item--task-list) li.list-item--task-list ~ li {
                margin-left: -20px;
            }

            li input[type='checkbox']:disabled {
                cursor: default;
                vertical-align: top;
            }
        }

        ul li.list-item--task-list,
        ul li.list-item--task-list ~ li {
            list-style-type: none;
        }

        ul li.list-item--task-list ~ li:not(.list-item--task-list) {
            text-indent: 3px;

            &:before {
                content: '\2022';
                margin-right: 8px;
            }
        }

        ul + p,
        ol + p {
            margin-top: 1em;
        }

        p + ul,
        p + ol {
            margin-top: 1em;
        }

        .pending-post-actions {
            background: alpha-color($black, .7);
            color: $white;
            font-size: .9em;
            padding: 5px 7px;
            position: absolute;
            right: 0;
            top: 0;
            z-index: 100;

            a {
                color: $white;
            }
        }

        .post-reaction-list {
            min-height: 30px;
        }

        .post-reaction {
            @include user-select(none);
            @include border-radius(3px);
            border: 1px solid $primary-color;
            cursor: pointer;
            display: inline-block;
            font-size: 11px;
            height: 23px;
            margin-bottom: 5px;
            margin-right: 5px;
            padding: 0 4px 0 3px;

            .post-reaction__emoji {
                margin: 2px 3px 0 0;
                max-height: 16px;
                max-width: 16px;
                vertical-align: middle;
            }

            .post-reaction__count {
                line-height: 10px;
                position: relative;
                top: 3px;
            }

            &--current-user {
                .post-reaction__count {
                    font-weight: 600;
                }
            }
        }
    }

    .post__link {
        font-size: 13px;
        margin: 2px 0 5px;
        overflow: hidden;
        text-overflow: ellipsis;
        white-space: nowrap;

        a {
            font-weight: bold;
        }
    }

    .post__embed-visibility {
        -moz-osx-font-smoothing: grayscale;
        -webkit-font-smoothing: antialiased;
        cursor: pointer;
        display: inline-block;
        font: normal normal normal 14px/1 FontAwesome;
        margin: 0;
        text-rendering: auto;

        &.pull-left {
            margin: 5px 5px 0 0;
        }

        &:hover {
            text-decoration: none;
        }

        &:before {
            content: '\f065';
            font-size: 14px;
        }

        &[data-expanded='true']:before {
            content: '\f066';
        }
    }

    .post__time {
        @include opacity(.6);
        font-size: .9em;
    }

    .post__permalink {
        color: inherit;

        &:hover,
        &:focus {
            color: inherit;
        }

        &:focus {
            text-decoration: none;
        }

        &:hover {
            text-decoration: underline;
        }
    }

    .post-loading-gif {
        height: 10px;
        margin-top: 6px;
        width: 10px;
    }

    .post-fail {
        color: #d58a8a;
    }

    .post-waiting {
        color: #999999;
    }

    .permalink-icon {
        color: $primary-color;
        display: inline-block;
        visibility: hidden;
    }

    .post__reply {
        display: inline-block;
        margin-right: 6px;
        visibility: hidden;

        svg {
            fill: inherit;
            position: relative;
            top: 3px;
            width: 18px;
        }
    }

    .comment-icon__container {
        display: inline-block;
        fill: $primary-color;
        visibility: hidden;

        &:focus {
            outline: none;
        }

        &.icon--visible {
            visibility: visible;
        }

        svg {
            height: 17px;
            width: 17px;
        }

        .comment-icon {
            display: inline-block;
            fill: inherit;
            margin-right: 3px;
            position: relative;
            top: 2px;
        }

        path {
            fill: inherit;
        }
    }

    .flag-icon__container {
        display: inline-block;
        font-size: 12px;
        margin-left: 7px;
        position: relative;
        top: 1px;
        visibility: hidden;

        &.visible {
            visibility: visible;
        }

        path {
            fill: inherit;
        }

        .fa-star-o {
            @include opacity(.8);
        }

        &:focus {
            outline: none;
        }

        &.icon--visible {
            visibility: visible;
        }

    }

    .web-embed-data {
        @include border-radius(2px);
        @include alpha-property(background, $black, 0.05);
        height: 50px;
        overflow: hidden;
        padding: 2px 0 0 10px;
        text-overflow: ellipsis;

        .embed-title {
            color: #555555;
            font-weight: 600;
            margin: 3px 0 1px;
            overflow: hidden;
            text-overflow: ellipsis;
            white-space: nowrap;
        }

        .embed-description {
            color: #888888;
            margin: 0;
            overflow: hidden;
            text-overflow: ellipsis;
            white-space: nowrap;
        }

        .embed-link {
            display: none;
        }
    }
}

.bot-indicator,
.post__pinned-badge {
    border-radius: 2px;
    font-family: inherit;
    font-size: 10px;
    font-weight: 600;
    padding: 1px 4px;
}

.bot-indicator {
    margin: 2px 10px 0 -4px;
}

.post__pinned-badge {
    margin-left: 7px;
    position: relative;
    top: -1px;
}

.permalink-text {
    overflow: hidden;
}

.permalink-popover {
    margin-left: 50px !important;
    min-width: 320px;
}<|MERGE_RESOLUTION|>--- conflicted
+++ resolved
@@ -359,13 +359,11 @@
 }
 
 .post-create__container {
-<<<<<<< HEAD
     label {
-        font-weight: normal;
-=======
+       font-weight: normal;
+    }
     .custom-textarea {
         overflow: hidden;
->>>>>>> 8568afe5
     }
 
     form {
